#include "scrcpy.h"

#include <stdio.h>
#include <string.h>
#include <unistd.h>
#include <libavformat/avformat.h>
#include <sys/time.h>
#include <SDL2/SDL.h>

#ifdef _WIN32
// not needed here, but winsock2.h must never be included AFTER windows.h
# include <winsock2.h>
# include <windows.h>
#endif

#include "config.h"
#include "command.h"
#include "common.h"
#include "compat.h"
#include "controller.h"
#include "decoder.h"
#include "device.h"
#include "events.h"
#include "file_handler.h"
#include "fps_counter.h"
#include "input_manager.h"
#include "recorder.h"
#include "screen.h"
#include "server.h"
#include "stream.h"
#include "tiny_xpm.h"
#include "video_buffer.h"
#include "util/lock.h"
#include "util/log.h"
#include "util/net.h"

static struct server server = SERVER_INITIALIZER;
static struct screen screen = SCREEN_INITIALIZER;
static struct fps_counter fps_counter;
static struct video_buffer video_buffer;
static struct stream stream;
static struct decoder decoder;
static struct recorder recorder;
static struct controller controller;
static struct file_handler file_handler;

static struct input_manager input_manager = {
    .controller = &controller,
    .video_buffer = &video_buffer,
    .screen = &screen,
    .repeat = 0,

    // initialized later
    .prefer_text = false,
    .sdl_shortcut_mods = {
        .data = {0},
        .count = 0,
    },
};

#ifdef _WIN32
BOOL WINAPI windows_ctrl_handler(DWORD ctrl_type) {
    if (ctrl_type == CTRL_C_EVENT) {
        SDL_Event event;
        event.type = SDL_QUIT;
        SDL_PushEvent(&event);
        return TRUE;
    }
    return FALSE;
}
#endif // _WIN32

// init SDL and set appropriate hints
static bool
sdl_init_and_configure(bool display, const char *render_driver,
                       bool disable_screensaver) {
    uint32_t flags = display ? SDL_INIT_VIDEO : SDL_INIT_EVENTS;
    if (SDL_Init(flags)) {
        LOGC("Could not initialize SDL: %s", SDL_GetError());
        return false;
    }

    atexit(SDL_Quit);

#ifdef _WIN32
    // Clean up properly on Ctrl+C on Windows
    bool ok = SetConsoleCtrlHandler(windows_ctrl_handler, TRUE);
    if (!ok) {
        LOGW("Could not set Ctrl+C handler");
    }
#endif // _WIN32

    if (!display) {
        return true;
    }

    if (render_driver && !SDL_SetHint(SDL_HINT_RENDER_DRIVER, render_driver)) {
        LOGW("Could not set render driver");
    }

    // Linear filtering
    if (!SDL_SetHint(SDL_HINT_RENDER_SCALE_QUALITY, "1")) {
        LOGW("Could not enable linear filtering");
    }

#ifdef SCRCPY_SDL_HAS_HINT_MOUSE_FOCUS_CLICKTHROUGH
    // Handle a click to gain focus as any other click
    if (!SDL_SetHint(SDL_HINT_MOUSE_FOCUS_CLICKTHROUGH, "1")) {
        LOGW("Could not enable mouse focus clickthrough");
    }
#endif

#ifdef SCRCPY_SDL_HAS_HINT_VIDEO_X11_NET_WM_BYPASS_COMPOSITOR
    // Disable compositor bypassing on X11
    if (!SDL_SetHint(SDL_HINT_VIDEO_X11_NET_WM_BYPASS_COMPOSITOR, "0")) {
        LOGW("Could not disable X11 compositor bypass");
    }
#endif

    // Do not minimize on focus loss
    if (!SDL_SetHint(SDL_HINT_VIDEO_MINIMIZE_ON_FOCUS_LOSS, "0")) {
        LOGW("Could not disable minimize on focus loss");
    }

    if (disable_screensaver) {
        LOGD("Screensaver disabled");
        SDL_DisableScreenSaver();
    } else {
        LOGD("Screensaver enabled");
        SDL_EnableScreenSaver();
    }

    return true;
}


#if defined(__APPLE__) || defined(__WINDOWS__)
# define CONTINUOUS_RESIZING_WORKAROUND
#endif

#ifdef CONTINUOUS_RESIZING_WORKAROUND
// On Windows and MacOS, resizing blocks the event loop, so resizing events are
// not triggered. As a workaround, handle them in an event handler.
//
// <https://bugzilla.libsdl.org/show_bug.cgi?id=2077>
// <https://stackoverflow.com/a/40693139/1987178>
static int
event_watcher(void *data, SDL_Event *event) {
    (void) data;
    if (event->type == SDL_WINDOWEVENT
            && event->window.event == SDL_WINDOWEVENT_RESIZED) {
        // In practice, it seems to always be called from the same thread in
        // that specific case. Anyway, it's just a workaround.
        screen_render(&screen, true);
    }
    return 0;
}
#endif

static bool
is_apk(const char *file) {
    const char *ext = strrchr(file, '.');
    return ext && !strcmp(ext, ".apk");
}

enum event_result {
    EVENT_RESULT_CONTINUE,
    EVENT_RESULT_STOPPED_BY_USER,
    EVENT_RESULT_STOPPED_BY_EOS,
};

static enum event_result
handle_event(SDL_Event *event, const struct scrcpy_options *options) {
    switch (event->type) {
        case EVENT_STREAM_STOPPED:
            LOGD("Video stream stopped");
            return EVENT_RESULT_STOPPED_BY_EOS;
        case SDL_QUIT:
            LOGD("User requested to quit");
            return EVENT_RESULT_STOPPED_BY_USER;
        case EVENT_NEW_FRAME:
            if (!screen.has_frame) {
                screen.has_frame = true;
                // this is the very first frame, show the window
                screen_show_window(&screen);
            }
            if (!screen_update_frame(&screen, &video_buffer)) {
                return EVENT_RESULT_CONTINUE;
            }
            break;
        case SDL_WINDOWEVENT:
            screen_handle_window_event(&screen, &event->window);
            if (options->auto_turn_on
                    && event->window.event == SDL_WINDOWEVENT_FOCUS_GAINED) {
                struct control_msg msg;
                msg.type = CONTROL_MSG_TYPE_BACK_OR_SCREEN_ON;
                msg.back_or_screen_on.screen_on_only = true;

                if (!controller_push_msg(&controller, &msg)) {
                    LOGW("Could not request 'press back or turn screen on'");
                }
            }
            break;
        case SDL_TEXTINPUT:
            if (!options->control) {
                break;
            }
            input_manager_process_text_input(&input_manager, &event->text);
            break;
        case SDL_KEYDOWN:
        case SDL_KEYUP:
            // some key events do not interact with the device, so process the
            // event even if control is disabled
            input_manager_process_key(&input_manager, &event->key);
            break;
        case SDL_MOUSEMOTION:
            if (!options->control) {
                break;
            }
            input_manager_process_mouse_motion(&input_manager, &event->motion);
            break;
        case SDL_MOUSEWHEEL:
            if (!options->control) {
                break;
            }
            input_manager_process_mouse_wheel(&input_manager, &event->wheel);
            break;
        case SDL_MOUSEBUTTONDOWN:
        case SDL_MOUSEBUTTONUP:
            // some mouse events do not interact with the device, so process
            // the event even if control is disabled
            input_manager_process_mouse_button(&input_manager, &event->button);
            break;
        case SDL_FINGERMOTION:
        case SDL_FINGERDOWN:
        case SDL_FINGERUP:
            input_manager_process_touch(&input_manager, &event->tfinger);
            break;
        case SDL_DROPFILE: {
            if (!options->control) {
                break;
            }
            file_handler_action_t action;
            if (is_apk(event->drop.file)) {
                action = ACTION_INSTALL_APK;
            } else {
                action = ACTION_PUSH_FILE;
            }
            file_handler_request(&file_handler, action, event->drop.file);
            break;
        }
    }
    return EVENT_RESULT_CONTINUE;
}

static bool
event_loop(const struct scrcpy_options *options) {
#ifdef CONTINUOUS_RESIZING_WORKAROUND
    if (options->display) {
        SDL_AddEventWatch(event_watcher, NULL);
    }
#endif
    SDL_Event event;
    while (SDL_WaitEvent(&event)) {
        enum event_result result = handle_event(&event, options);
        switch (result) {
            case EVENT_RESULT_STOPPED_BY_USER:
                return true;
            case EVENT_RESULT_STOPPED_BY_EOS:
                LOGW("Device disconnected");
                return false;
            case EVENT_RESULT_CONTINUE:
                break;
        }
    }
    return false;
}

static SDL_LogPriority
sdl_priority_from_av_level(int level) {
    switch (level) {
        case AV_LOG_PANIC:
        case AV_LOG_FATAL:
            return SDL_LOG_PRIORITY_CRITICAL;
        case AV_LOG_ERROR:
            return SDL_LOG_PRIORITY_ERROR;
        case AV_LOG_WARNING:
            return SDL_LOG_PRIORITY_WARN;
        case AV_LOG_INFO:
            return SDL_LOG_PRIORITY_INFO;
    }
    // do not forward others, which are too verbose
    return 0;
}

static void
av_log_callback(void *avcl, int level, const char *fmt, va_list vl) {
    (void) avcl;
    SDL_LogPriority priority = sdl_priority_from_av_level(level);
    if (priority == 0) {
        return;
    }
    char *local_fmt = SDL_malloc(strlen(fmt) + 10);
    if (!local_fmt) {
        LOGC("Could not allocate string");
        return;
    }
    // strcpy is safe here, the destination is large enough
    strcpy(local_fmt, "[FFmpeg] ");
    strcpy(local_fmt + 9, fmt);
    SDL_LogMessageV(SDL_LOG_CATEGORY_VIDEO, priority, local_fmt, vl);
    SDL_free(local_fmt);
}

bool
scrcpy(const struct scrcpy_options *options) {
    bool record = !!options->record_filename;
    struct server_params params = {
        .log_level = options->log_level,
        .crop = options->crop,
        .port_range = options->port_range,
        .max_size = options->max_size,
        .bit_rate = options->bit_rate,
        .max_fps = options->max_fps,
        .lock_video_orientation = options->lock_video_orientation,
        .control = options->control,
        .display_id = options->display_id,
        .show_touches = options->show_touches,
        .stay_awake = options->stay_awake,
        .codec_options = options->codec_options,
        .force_adb_forward = options->force_adb_forward,
<<<<<<< HEAD
        .use_ssh = options->use_ssh,
        .ssh_endpoint = options->ssh_endpoint,
=======
        .use_adb_keyboard = options->use_adb_keyboard,
>>>>>>> 694cad34
    };
    if (!server_start(&server, options->serial, &params)) {
        return false;
    }

    bool ret = false;

    bool fps_counter_initialized = false;
    bool video_buffer_initialized = false;
    bool file_handler_initialized = false;
    bool recorder_initialized = false;
    bool stream_started = false;
    bool controller_initialized = false;
    bool controller_started = false;

    if (!sdl_init_and_configure(options->display, options->render_driver,
                                options->disable_screensaver)) {
        goto end;
    }

    if (!server_connect_to(&server)) {
        goto end;
    }

    char device_name[DEVICE_NAME_FIELD_LENGTH];
    struct size frame_size;

    // screenrecord does not send frames when the screen content does not
    // change therefore, we transmit the screen size before the video stream,
    // to be able to init the window immediately
    if (!device_read_info(server.video_socket, device_name, &frame_size)) {
        goto end;
    }

    struct decoder *dec = NULL;
    if (options->display) {
        if (!fps_counter_init(&fps_counter)) {
            goto end;
        }
        fps_counter_initialized = true;

        if (!video_buffer_init(&video_buffer, &fps_counter,
                               options->render_expired_frames)) {
            goto end;
        }
        video_buffer_initialized = true;

        if (options->control) {
            if (!file_handler_init(&file_handler, server.serial,
                                   options->push_target)) {
                goto end;
            }
            file_handler_initialized = true;
        }

        decoder_init(&decoder, &video_buffer);
        dec = &decoder;
    }

    struct recorder *rec = NULL;
    if (record) {
        if (!recorder_init(&recorder,
                           options->record_filename,
                           options->record_format,
                           frame_size)) {
            goto end;
        }
        rec = &recorder;
        recorder_initialized = true;
    }

    av_log_set_callback(av_log_callback);

    stream_init(&stream, server.video_socket, dec, rec);

    // now we consumed the header values, the socket receives the video stream
    // start the stream
    if (!stream_start(&stream)) {
        goto end;
    }
    stream_started = true;

    if (options->display) {
        if (options->control) {
            if (!controller_init(&controller, server.control_socket)) {
                goto end;
            }
            controller_initialized = true;

            if (!controller_start(&controller)) {
                goto end;
            }
            controller_started = true;
        }

        const char *window_title =
            options->window_title ? options->window_title : device_name;

        if (!screen_init_rendering(&screen, window_title, frame_size,
                                   options->always_on_top, options->window_x,
                                   options->window_y, options->window_width,
                                   options->window_height,
                                   options->window_borderless,
                                   options->rotation, options->mipmaps)) {
            goto end;
        }

        if (options->turn_screen_off) {
            struct control_msg msg;
            msg.type = CONTROL_MSG_TYPE_SET_SCREEN_POWER_MODE;
            msg.set_screen_power_mode.mode = SCREEN_POWER_MODE_OFF;

            if (!controller_push_msg(&controller, &msg)) {
                LOGW("Could not request 'set screen power mode'");
            }
        }

        if (options->fullscreen) {
            screen_switch_fullscreen(&screen);
        }
    }

    input_manager_init(&input_manager, options);

    ret = event_loop(options);
    LOGD("quit...");

    screen_destroy(&screen);

end:
    // stop stream and controller so that they don't continue once their socket
    // is shutdown
    if (stream_started) {
        stream_stop(&stream);
    }
    if (controller_started) {
        controller_stop(&controller);
    }
    if (file_handler_initialized) {
        file_handler_stop(&file_handler);
    }
    if (fps_counter_initialized) {
        fps_counter_interrupt(&fps_counter);
    }

    // shutdown the sockets and kill the server
    server_stop(&server);

    // now that the sockets are shutdown, the stream and controller are
    // interrupted, we can join them
    if (stream_started) {
        stream_join(&stream);
    }
    if (controller_started) {
        controller_join(&controller);
    }
    if (controller_initialized) {
        controller_destroy(&controller);
    }

    if (recorder_initialized) {
        recorder_destroy(&recorder);
    }

    if (file_handler_initialized) {
        file_handler_join(&file_handler);
        file_handler_destroy(&file_handler);
    }

    if (video_buffer_initialized) {
        video_buffer_destroy(&video_buffer);
    }

    if (fps_counter_initialized) {
        fps_counter_join(&fps_counter);
        fps_counter_destroy(&fps_counter);
    }

    server_destroy(&server);

    return ret;
}<|MERGE_RESOLUTION|>--- conflicted
+++ resolved
@@ -329,12 +329,9 @@
         .stay_awake = options->stay_awake,
         .codec_options = options->codec_options,
         .force_adb_forward = options->force_adb_forward,
-<<<<<<< HEAD
         .use_ssh = options->use_ssh,
         .ssh_endpoint = options->ssh_endpoint,
-=======
         .use_adb_keyboard = options->use_adb_keyboard,
->>>>>>> 694cad34
     };
     if (!server_start(&server, options->serial, &params)) {
         return false;
