--- conflicted
+++ resolved
@@ -654,12 +654,9 @@
 #define OPT_DISABLE_SCREENSAVER    1020
 #define OPT_SHORTCUT_MOD           1021
 #define OPT_NO_KEY_REPEAT          1022
-<<<<<<< HEAD
+#define OPT_AUTO_TURN_ON           1023
 #define OPT_USE_SSH                1024
 #define OPT_SSH_ENDPOINT           1025
-=======
-#define OPT_AUTO_TURN_ON           1023
->>>>>>> b42339ed
 
 bool
 scrcpy_parse_args(struct scrcpy_cli_args *args, int argc, char *argv[]) {
@@ -871,13 +868,11 @@
                     return false;
                 }
                 break;
-<<<<<<< HEAD
             case OPT_USE_SSH:
                 opts->use_ssh = true;
-=======
+                break;
             case OPT_AUTO_TURN_ON:
                 opts->auto_turn_on = true;
->>>>>>> b42339ed
                 break;
             default:
                 // getopt prints the error message on stderr
