#include "cli.h"

#include <assert.h>
#include <getopt.h>
#include <stdint.h>
#include <stdio.h>
#include <unistd.h>

#include "config.h"
#include "scrcpy.h"
#include "util/log.h"
#include "util/str_util.h"

void
scrcpy_print_usage(const char *arg0) {
    fprintf(stderr,
        "Usage: %s [options]\n"
        "\n"
        "Options:\n"
        "\n"
        "    --always-on-top\n"
        "        Make scrcpy window always on top (above other windows).\n"
        "\n"
        "    --auto-turn-on\n"
        "        Turn on device screen when scrcpy window become active.\n"
        "\n"
        "    -b, --bit-rate value\n"
        "        Encode the video at the given bit-rate, expressed in bits/s.\n"
        "        Unit suffixes are supported: 'K' (x1000) and 'M' (x1000000).\n"
        "        Default is %d.\n"
        "\n"
        "    --codec-options key[:type]=value[,...]\n"
        "        Set a list of comma-separated key:type=value options for the\n"
        "        device encoder.\n"
        "        The possible values for 'type' are 'int' (default), 'long',\n"
        "        'float' and 'string'.\n"
        "        The list of possible codec options is available in the\n"
        "        Android documentation:\n"
        "        <https://d.android.com/reference/android/media/MediaFormat>\n"
        "\n"
        "    --crop width:height:x:y\n"
        "        Crop the device screen on the server.\n"
        "        The values are expressed in the device natural orientation\n"
        "        (typically, portrait for a phone, landscape for a tablet).\n"
        "        Any --max-size value is computed on the cropped size.\n"
        "\n"
        "    --disable-screensaver\n"
        "        Disable screensaver while scrcpy is running.\n"
        "\n"
        "    --display id\n"
        "        Specify the display id to mirror.\n"
        "\n"
        "        The list of possible display ids can be listed by:\n"
        "            adb shell dumpsys display\n"
        "        (search \"mDisplayId=\" in the output)\n"
        "\n"
        "        Default is 0.\n"
        "\n"
        "    --force-adb-forward\n"
        "        Do not attempt to use \"adb reverse\" to connect to the\n"
        "        the device.\n"
        "\n"
        "    -f, --fullscreen\n"
        "        Start in fullscreen.\n"
        "\n"
        "    -h, --help\n"
        "        Print this help.\n"
        "\n"
        "    --lock-video-orientation value\n"
        "        Lock video orientation to value.\n"
        "        Possible values are -1 (unlocked), 0, 1, 2 and 3.\n"
        "        Natural device orientation is 0, and each increment adds a\n"
        "        90 degrees rotation counterclockwise.\n"
        "        Default is %d%s.\n"
        "\n"
        "    --max-fps value\n"
        "        Limit the frame rate of screen capture (officially supported\n"
        "        since Android 10, but may work on earlier versions).\n"
        "\n"
        "    -m, --max-size value\n"
        "        Limit both the width and height of the video to value. The\n"
        "        other dimension is computed so that the device aspect-ratio\n"
        "        is preserved.\n"
        "        Default is %d%s.\n"
        "\n"
        "    -n, --no-control\n"
        "        Disable device control (mirror the device in read-only).\n"
        "\n"
        "    -N, --no-display\n"
        "        Do not display device (only when screen recording is\n"
        "        enabled).\n"
        "\n"
        "    --no-mipmaps\n"
        "        If the renderer is OpenGL 3.0+ or OpenGL ES 2.0+, then\n"
        "        mipmaps are automatically generated to improve downscaling\n"
        "        quality. This option disables the generation of mipmaps.\n"
        "\n"
        "    --no-key-repeat\n"
        "        Do not forward repeated key events when a key is held down.\n"
        "\n"
        "    -p, --port port[:port]\n"
        "        Set the TCP port (range) used by the client to listen.\n"
        "        Default is %d:%d.\n"
        "\n"
        "    --prefer-text\n"
        "        Inject alpha characters and space as text events instead of\n"
        "        key events.\n"
        "        This avoids issues when combining multiple keys to enter a\n"
        "        special character, but breaks the expected behavior of alpha\n"
        "        keys in games (typically WASD).\n"
        "\n"
        "    --push-target path\n"
        "        Set the target directory for pushing files to the device by\n"
        "        drag & drop. It is passed as-is to \"adb push\".\n"
        "        Default is \"/sdcard/\".\n"
        "\n"
        "    -r, --record file.mp4\n"
        "        Record screen to file.\n"
        "        The format is determined by the --record-format option if\n"
        "        set, or by the file extension (.mp4 or .mkv).\n"
        "\n"
        "    --record-format format\n"
        "        Force recording format (either mp4 or mkv).\n"
        "\n"
        "    --render-driver name\n"
        "        Request SDL to use the given render driver (this is just a\n"
        "        hint).\n"
        "        Supported names are currently \"direct3d\", \"opengl\",\n"
        "        \"opengles2\", \"opengles\", \"metal\" and \"software\".\n"
        "        <https://wiki.libsdl.org/SDL_HINT_RENDER_DRIVER>\n"
        "\n"
        "    --render-expired-frames\n"
        "        By default, to minimize latency, scrcpy always renders the\n"
        "        last available decoded frame, and drops any previous ones.\n"
        "        This flag forces to render all frames, at a cost of a\n"
        "        possible increased latency.\n"
        "\n"
        "    --rotation value\n"
        "        Set the initial display rotation.\n"
        "        Possibles values are 0, 1, 2 and 3. Each increment adds a 90\n"
        "        degrees rotation counterclockwise.\n"
        "\n"
        "    -s, --serial serial\n"
        "        The device serial number. Mandatory only if several devices\n"
        "        are connected to adb.\n"
        "\n"
        "    --shortcut-mod key[+...]][,...]\n"
        "        Specify the modifiers to use for scrcpy shortcuts.\n"
        "        Possible keys are \"lctrl\", \"rctrl\", \"lalt\", \"ralt\",\n"
        "        \"lsuper\" and \"rsuper\".\n"
        "\n"
        "        A shortcut can consist in several keys, separated by '+'.\n"
        "        Several shortcuts can be specified, separated by ','.\n"
        "\n"
        "        For example, to use either LCtrl+LAlt or LSuper for scrcpy\n"
        "        shortcuts, pass \"lctrl+lalt,lsuper\".\n"
        "\n"
        "        Default is \"lalt,lsuper\" (left-Alt or left-Super).\n"
        "\n"
        "    -S, --turn-screen-off\n"
        "        Turn the device screen off immediately.\n"
        "\n"
        "    -t, --show-touches\n"
        "        Enable \"show touches\" on start, restore the initial value\n"
        "        on exit.\n"
        "        It only shows physical touches (not clicks from scrcpy).\n"
        "\n"
        "    -v, --version\n"
        "        Print the version of scrcpy.\n"
        "\n"
        "    -V, --verbosity value\n"
        "        Set the log level (debug, info, warn or error).\n"
#ifndef NDEBUG
        "        Default is debug.\n"
#else
        "        Default is info.\n"
#endif
        "\n"
        "    -w, --stay-awake\n"
        "        Keep the device on while scrcpy is running, when the device\n"
        "        is plugged in.\n"
        "\n"
        "    --window-borderless\n"
        "        Disable window decorations (display borderless window).\n"
        "\n"
        "    --window-title text\n"
        "        Set a custom window title.\n"
        "\n"
        "    --window-x value\n"
        "        Set the initial window horizontal position.\n"
        "        Default is \"auto\".\n"
        "\n"
        "    --window-y value\n"
        "        Set the initial window vertical position.\n"
        "        Default is \"auto\".\n"
        "\n"
        "    --window-width value\n"
        "        Set the initial window width.\n"
        "        Default is 0 (automatic).\n"
        "\n"
        "    --window-height value\n"
        "        Set the initial window width.\n"
        "        Default is 0 (automatic).\n"
        "\n"
        "Shortcuts:\n"
        "\n"
        "    In the following list, MOD is the shortcut modifier. By default,\n"
        "    it's (left) Alt or (left) Super, but it can be configured by\n"
        "    --shortcut-mod (see above).\n"
        "\n"
        "    MOD+f\n"
        "        Switch fullscreen mode\n"
        "\n"
        "    MOD+Left\n"
        "        Rotate display left\n"
        "\n"
        "    MOD+Right\n"
        "        Rotate display right\n"
        "\n"
        "    MOD+g\n"
        "        Resize window to 1:1 (pixel-perfect)\n"
        "\n"
        "    MOD+w\n"
        "    Double-click on black borders\n"
        "        Resize window to remove black borders\n"
        "\n"
        "    MOD+h\n"
        "    Middle-click\n"
        "        Click on HOME\n"
        "\n"
        "    MOD+b\n"
        "    MOD+Backspace\n"
        "    Right-click (when screen is on)\n"
        "        Click on BACK\n"
        "\n"
        "    MOD+s\n"
        "        Click on APP_SWITCH\n"
        "\n"
        "    MOD+m\n"
        "        Click on MENU\n"
        "\n"
        "    MOD+Up\n"
        "        Click on VOLUME_UP\n"
        "\n"
        "    MOD+Down\n"
        "        Click on VOLUME_DOWN\n"
        "\n"
        "    MOD+p\n"
        "        Click on POWER (turn screen on/off)\n"
        "\n"
        "    Right-click (when screen is off)\n"
        "        Power on\n"
        "\n"
        "    MOD+o\n"
        "        Turn device screen off (keep mirroring)\n"
        "\n"
        "    MOD+Shift+o\n"
        "        Turn device screen on\n"
        "\n"
        "    MOD+r\n"
        "        Rotate device screen\n"
        "\n"
        "    MOD+n\n"
        "        Expand notification panel\n"
        "\n"
        "    MOD+Shift+n\n"
        "        Collapse notification panel\n"
        "\n"
        "    MOD+c\n"
        "        Copy to clipboard (inject COPY keycode, Android >= 7 only)\n"
        "\n"
        "    MOD+x\n"
        "        Cut to clipboard (inject CUT keycode, Android >= 7 only)\n"
        "\n"
        "    MOD+v\n"
        "        Copy computer clipboard to device, then paste (inject PASTE\n"
        "        keycode, Android >= 7 only)\n"
        "\n"
        "    MOD+Shift+v\n"
        "        Inject computer clipboard text as a sequence of key events\n"
        "\n"
        "    MOD+i\n"
        "        Enable/disable FPS counter (print frames/second in logs)\n"
        "\n"
        "    Ctrl+click-and-move\n"
        "        Pinch-to-zoom from the center of the screen\n"
        "\n"
        "    Drag & drop APK file\n"
        "        Install APK from computer\n"
        "\n",
        arg0,
        DEFAULT_BIT_RATE,
        DEFAULT_LOCK_VIDEO_ORIENTATION, DEFAULT_LOCK_VIDEO_ORIENTATION >= 0 ? "" : " (unlocked)",
        DEFAULT_MAX_SIZE, DEFAULT_MAX_SIZE ? "" : " (unlimited)",
        DEFAULT_LOCAL_PORT_RANGE_FIRST, DEFAULT_LOCAL_PORT_RANGE_LAST);
}

static bool
parse_integer_arg(const char *s, long *out, bool accept_suffix, long min,
                  long max, const char *name) {
    long value;
    bool ok;
    if (accept_suffix) {
        ok = parse_integer_with_suffix(s, &value);
    } else {
        ok = parse_integer(s, &value);
    }
    if (!ok) {
        LOGE("Could not parse %s: %s", name, s);
        return false;
    }

    if (value < min || value > max) {
        LOGE("Could not parse %s: value (%ld) out-of-range (%ld; %ld)",
             name, value, min, max);
        return false;
    }

    *out = value;
    return true;
}

static size_t
parse_integers_arg(const char *s, size_t max_items, long *out, long min,
                   long max, const char *name) {
    size_t count = parse_integers(s, ':', max_items, out);
    if (!count) {
        LOGE("Could not parse %s: %s", name, s);
        return 0;
    }

    for (size_t i = 0; i < count; ++i) {
        long value = out[i];
        if (value < min || value > max) {
            LOGE("Could not parse %s: value (%ld) out-of-range (%ld; %ld)",
                 name, value, min, max);
            return 0;
        }
    }

    return count;
}

static bool
parse_bit_rate(const char *s, uint32_t *bit_rate) {
    long value;
    // long may be 32 bits (it is the case on mingw), so do not use more than
    // 31 bits (long is signed)
    bool ok = parse_integer_arg(s, &value, true, 0, 0x7FFFFFFF, "bit-rate");
    if (!ok) {
        return false;
    }

    *bit_rate = (uint32_t) value;
    return true;
}

static bool
parse_max_size(const char *s, uint16_t *max_size) {
    long value;
    bool ok = parse_integer_arg(s, &value, false, 0, 0xFFFF, "max size");
    if (!ok) {
        return false;
    }

    *max_size = (uint16_t) value;
    return true;
}

static bool
parse_max_fps(const char *s, uint16_t *max_fps) {
    long value;
    bool ok = parse_integer_arg(s, &value, false, 0, 1000, "max fps");
    if (!ok) {
        return false;
    }

    *max_fps = (uint16_t) value;
    return true;
}

static bool
parse_lock_video_orientation(const char *s, int8_t *lock_video_orientation) {
    long value;
    bool ok = parse_integer_arg(s, &value, false, -1, 3,
                                "lock video orientation");
    if (!ok) {
        return false;
    }

    *lock_video_orientation = (int8_t) value;
    return true;
}

static bool
parse_rotation(const char *s, uint8_t *rotation) {
    long value;
    bool ok = parse_integer_arg(s, &value, false, 0, 3, "rotation");
    if (!ok) {
        return false;
    }

    *rotation = (uint8_t) value;
    return true;
}

static bool
parse_window_position(const char *s, int16_t *position) {
    // special value for "auto"
    static_assert(SC_WINDOW_POSITION_UNDEFINED == -0x8000, "unexpected value");

    if (!strcmp(s, "auto")) {
        *position = SC_WINDOW_POSITION_UNDEFINED;
        return true;
    }

    long value;
    bool ok = parse_integer_arg(s, &value, false, -0x7FFF, 0x7FFF,
                                "window position");
    if (!ok) {
        return false;
    }

    *position = (int16_t) value;
    return true;
}

static bool
parse_window_dimension(const char *s, uint16_t *dimension) {
    long value;
    bool ok = parse_integer_arg(s, &value, false, 0, 0xFFFF,
                                "window dimension");
    if (!ok) {
        return false;
    }

    *dimension = (uint16_t) value;
    return true;
}

static bool
parse_port_range(const char *s, struct sc_port_range *port_range) {
    long values[2];
    size_t count = parse_integers_arg(s, 2, values, 0, 0xFFFF, "port");
    if (!count) {
        return false;
    }

    uint16_t v0 = (uint16_t) values[0];
    if (count == 1) {
        port_range->first = v0;
        port_range->last = v0;
        return true;
    }

    assert(count == 2);
    uint16_t v1 = (uint16_t) values[1];
    if (v0 < v1) {
        port_range->first = v0;
        port_range->last = v1;
    } else {
        port_range->first = v1;
        port_range->last = v0;
    }

    return true;
}

static bool
parse_display_id(const char *s, uint16_t *display_id) {
    long value;
    bool ok = parse_integer_arg(s, &value, false, 0, 0xFFFF, "display id");
    if (!ok) {
        return false;
    }

    *display_id = (uint16_t) value;
    return true;
}

static bool
parse_log_level(const char *s, enum sc_log_level *log_level) {
    if (!strcmp(s, "debug")) {
        *log_level = SC_LOG_LEVEL_DEBUG;
        return true;
    }

    if (!strcmp(s, "info")) {
        *log_level = SC_LOG_LEVEL_INFO;
        return true;
    }

    if (!strcmp(s, "warn")) {
        *log_level = SC_LOG_LEVEL_WARN;
        return true;
    }

    if (!strcmp(s, "error")) {
        *log_level = SC_LOG_LEVEL_ERROR;
        return true;
    }

    LOGE("Could not parse log level: %s", s);
    return false;
}

// item is a list of mod keys separated by '+' (e.g. "lctrl+lalt")
// returns a bitwise-or of SC_MOD_* constants (or 0 on error)
static unsigned
parse_shortcut_mods_item(const char *item, size_t len) {
    unsigned mod = 0;

    for (;;) {
        char *plus = strchr(item, '+');
        // strchr() does not consider the "len" parameter, to it could find an
        // occurrence too far in the string (there is no strnchr())
        bool has_plus = plus && plus < item + len;

        assert(!has_plus || plus > item);
        size_t key_len = has_plus ? (size_t) (plus - item) : len;

#define STREQ(literal, s, len) \
    ((sizeof(literal)-1 == len) && !memcmp(literal, s, len))

        if (STREQ("lctrl", item, key_len)) {
            mod |= SC_MOD_LCTRL;
        } else if (STREQ("rctrl", item, key_len)) {
            mod |= SC_MOD_RCTRL;
        } else if (STREQ("lalt", item, key_len)) {
            mod |= SC_MOD_LALT;
        } else if (STREQ("ralt", item, key_len)) {
            mod |= SC_MOD_RALT;
        } else if (STREQ("lsuper", item, key_len)) {
            mod |= SC_MOD_LSUPER;
        } else if (STREQ("rsuper", item, key_len)) {
            mod |= SC_MOD_RSUPER;
        } else {
            LOGE("Unknown modifier key: %.*s "
                 "(must be one of: lctrl, rctrl, lalt, ralt, lsuper, rsuper)",
                 (int) key_len, item);
            return 0;
        }
#undef STREQ

        if (!has_plus) {
            break;
        }

        item = plus + 1;
        assert(len >= key_len + 1);
        len -= key_len + 1;
    }

    return mod;
}

static bool
parse_shortcut_mods(const char *s, struct sc_shortcut_mods *mods) {
    unsigned count = 0;
    unsigned current = 0;

    // LCtrl+LAlt or RCtrl or LCtrl+RSuper: "lctrl+lalt,rctrl,lctrl+rsuper"

    for (;;) {
        char *comma = strchr(s, ',');
        if (comma && count == SC_MAX_SHORTCUT_MODS - 1) {
            assert(count < SC_MAX_SHORTCUT_MODS);
            LOGW("Too many shortcut modifiers alternatives");
            return false;
        }

        assert(!comma || comma > s);
        size_t limit = comma ? (size_t) (comma - s) : strlen(s);

        unsigned mod = parse_shortcut_mods_item(s, limit);
        if (!mod) {
            LOGE("Invalid modifier keys: %.*s", (int) limit, s);
            return false;
        }

        mods->data[current++] = mod;
        ++count;

        if (!comma) {
            break;
        }

        s = comma + 1;
    }

    mods->count = count;

    return true;
}

#ifdef SC_TEST
// expose the function to unit-tests
bool
sc_parse_shortcut_mods(const char *s, struct sc_shortcut_mods *mods) {
    return parse_shortcut_mods(s, mods);
}
#endif

static bool
parse_record_format(const char *optarg, enum sc_record_format *format) {
    if (!strcmp(optarg, "mp4")) {
        *format = SC_RECORD_FORMAT_MP4;
        return true;
    }
    if (!strcmp(optarg, "mkv")) {
        *format = SC_RECORD_FORMAT_MKV;
        return true;
    }
    LOGE("Unsupported format: %s (expected mp4 or mkv)", optarg);
    return false;
}

static enum sc_record_format
guess_record_format(const char *filename) {
    size_t len = strlen(filename);
    if (len < 4) {
        return 0;
    }
    const char *ext = &filename[len - 4];
    if (!strcmp(ext, ".mp4")) {
        return SC_RECORD_FORMAT_MP4;
    }
    if (!strcmp(ext, ".mkv")) {
        return SC_RECORD_FORMAT_MKV;
    }
    return 0;
}

#define OPT_RENDER_EXPIRED_FRAMES  1000
#define OPT_WINDOW_TITLE           1001
#define OPT_PUSH_TARGET            1002
#define OPT_ALWAYS_ON_TOP          1003
#define OPT_CROP                   1004
#define OPT_RECORD_FORMAT          1005
#define OPT_PREFER_TEXT            1006
#define OPT_WINDOW_X               1007
#define OPT_WINDOW_Y               1008
#define OPT_WINDOW_WIDTH           1009
#define OPT_WINDOW_HEIGHT          1010
#define OPT_WINDOW_BORDERLESS      1011
#define OPT_MAX_FPS                1012
#define OPT_LOCK_VIDEO_ORIENTATION 1013
#define OPT_DISPLAY_ID             1014
#define OPT_ROTATION               1015
#define OPT_RENDER_DRIVER          1016
#define OPT_NO_MIPMAPS             1017
#define OPT_CODEC_OPTIONS          1018
#define OPT_FORCE_ADB_FORWARD      1019
#define OPT_DISABLE_SCREENSAVER    1020
#define OPT_SHORTCUT_MOD           1021
#define OPT_NO_KEY_REPEAT          1022
<<<<<<< HEAD
#define OPT_AUTO_TURN_ON           1023
#define OPT_USE_SSH                1024
#define OPT_SSH_ENDPOINT           1025
=======
#define OPT_USE_ADB_KEYBOARD       1026
>>>>>>> 694cad34

bool
scrcpy_parse_args(struct scrcpy_cli_args *args, int argc, char *argv[]) {
    static const struct option long_options[] = {
        {"always-on-top",          no_argument,       NULL, OPT_ALWAYS_ON_TOP},
        {"auto-turn-on",           no_argument,       NULL, OPT_AUTO_TURN_ON},
        {"bit-rate",               required_argument, NULL, 'b'},
        {"codec-options",          required_argument, NULL, OPT_CODEC_OPTIONS},
        {"crop",                   required_argument, NULL, OPT_CROP},
        {"disable-screensaver",    no_argument,       NULL,
                                                  OPT_DISABLE_SCREENSAVER},
        {"display",                required_argument, NULL, OPT_DISPLAY_ID},
        {"force-adb-forward",      no_argument,       NULL,
                                                  OPT_FORCE_ADB_FORWARD},
        {"fullscreen",             no_argument,       NULL, 'f'},
        {"help",                   no_argument,       NULL, 'h'},
        {"lock-video-orientation", required_argument, NULL,
                                                  OPT_LOCK_VIDEO_ORIENTATION},
        {"max-fps",                required_argument, NULL, OPT_MAX_FPS},
        {"max-size",               required_argument, NULL, 'm'},
        {"no-control",             no_argument,       NULL, 'n'},
        {"no-display",             no_argument,       NULL, 'N'},
        {"no-mipmaps",             no_argument,       NULL, OPT_NO_MIPMAPS},
        {"no-key-repeat",          no_argument,       NULL, OPT_NO_KEY_REPEAT},
        {"port",                   required_argument, NULL, 'p'},
        {"prefer-text",            no_argument,       NULL, OPT_PREFER_TEXT},
        {"push-target",            required_argument, NULL, OPT_PUSH_TARGET},
        {"record",                 required_argument, NULL, 'r'},
        {"record-format",          required_argument, NULL, OPT_RECORD_FORMAT},
        {"render-driver",          required_argument, NULL, OPT_RENDER_DRIVER},
        {"render-expired-frames",  no_argument,       NULL,
                                                  OPT_RENDER_EXPIRED_FRAMES},
        {"rotation",               required_argument, NULL, OPT_ROTATION},
        {"serial",                 required_argument, NULL, 's'},
        {"shortcut-mod",           required_argument, NULL, OPT_SHORTCUT_MOD},
        {"show-touches",           no_argument,       NULL, 't'},
        {"ssh-endpoint",           required_argument, NULL, OPT_SSH_ENDPOINT},
        {"stay-awake",             no_argument,       NULL, 'w'},
        {"turn-screen-off",        no_argument,       NULL, 'S'},
        {"use-adb-keyboard",       no_argument,       NULL, OPT_USE_ADB_KEYBOARD},
        {"verbosity",              required_argument, NULL, 'V'},
        {"version",                no_argument,       NULL, 'v'},
        {"window-title",           required_argument, NULL, OPT_WINDOW_TITLE},
        {"window-x",               required_argument, NULL, OPT_WINDOW_X},
        {"window-y",               required_argument, NULL, OPT_WINDOW_Y},
        {"window-width",           required_argument, NULL, OPT_WINDOW_WIDTH},
        {"window-height",          required_argument, NULL, OPT_WINDOW_HEIGHT},
        {"window-borderless",      no_argument,       NULL,
                                                  OPT_WINDOW_BORDERLESS},
        {"use-ssh",                no_argument,       NULL, OPT_USE_SSH},
        {NULL,                     0,                 NULL, 0  },
    };

    struct scrcpy_options *opts = &args->opts;

    optind = 0; // reset to start from the first argument in tests

    int c;
    while ((c = getopt_long(argc, argv, "b:c:fF:hm:nNp:r:s:StTvV:w",
                            long_options, NULL)) != -1) {
        switch (c) {
            case 'b':
                if (!parse_bit_rate(optarg, &opts->bit_rate)) {
                    return false;
                }
                break;
            case 'c':
                LOGW("Deprecated option -c. Use --crop instead.");
                // fall through
            case OPT_CROP:
                opts->crop = optarg;
                break;
            case OPT_DISPLAY_ID:
                if (!parse_display_id(optarg, &opts->display_id)) {
                    return false;
                }
                break;
            case 'f':
                opts->fullscreen = true;
                break;
            case 'F':
                LOGW("Deprecated option -F. Use --record-format instead.");
                // fall through
            case OPT_RECORD_FORMAT:
                if (!parse_record_format(optarg, &opts->record_format)) {
                    return false;
                }
                break;
            case 'h':
                args->help = true;
                break;
            case OPT_MAX_FPS:
                if (!parse_max_fps(optarg, &opts->max_fps)) {
                    return false;
                }
                break;
            case 'm':
                if (!parse_max_size(optarg, &opts->max_size)) {
                    return false;
                }
                break;
            case OPT_LOCK_VIDEO_ORIENTATION:
                if (!parse_lock_video_orientation(optarg, &opts->lock_video_orientation)) {
                    return false;
                }
                break;
            case 'n':
                opts->control = false;
                break;
            case 'N':
                opts->display = false;
                break;
            case 'p':
                if (!parse_port_range(optarg, &opts->port_range)) {
                    return false;
                }
                break;
            case 'r':
                opts->record_filename = optarg;
                break;
            case 's':
                opts->serial = optarg;
                break;
            case 'S':
                opts->turn_screen_off = true;
                break;
            case OPT_USE_ADB_KEYBOARD:
                opts->use_adb_keyboard = true;
                break;
            case 't':
                opts->show_touches = true;
                break;
            case 'T':
                LOGW("Deprecated option -T. Use --always-on-top instead.");
                // fall through
            case OPT_ALWAYS_ON_TOP:
                opts->always_on_top = true;
                break;
            case 'v':
                args->version = true;
                break;
            case 'V':
                if (!parse_log_level(optarg, &opts->log_level)) {
                    return false;
                }
                break;
            case 'w':
                opts->stay_awake = true;
                break;
            case OPT_RENDER_EXPIRED_FRAMES:
                opts->render_expired_frames = true;
                break;
            case OPT_WINDOW_TITLE:
                opts->window_title = optarg;
                break;
            case OPT_SSH_ENDPOINT:
                opts->ssh_endpoint = optarg;
                break;
            case OPT_WINDOW_X:
                if (!parse_window_position(optarg, &opts->window_x)) {
                    return false;
                }
                break;
            case OPT_WINDOW_Y:
                if (!parse_window_position(optarg, &opts->window_y)) {
                    return false;
                }
                break;
            case OPT_WINDOW_WIDTH:
                if (!parse_window_dimension(optarg, &opts->window_width)) {
                    return false;
                }
                break;
            case OPT_WINDOW_HEIGHT:
                if (!parse_window_dimension(optarg, &opts->window_height)) {
                    return false;
                }
                break;
            case OPT_WINDOW_BORDERLESS:
                opts->window_borderless = true;
                break;
            case OPT_PUSH_TARGET:
                opts->push_target = optarg;
                break;
            case OPT_PREFER_TEXT:
                opts->prefer_text = true;
                break;
            case OPT_ROTATION:
                if (!parse_rotation(optarg, &opts->rotation)) {
                    return false;
                }
                break;
            case OPT_RENDER_DRIVER:
                opts->render_driver = optarg;
                break;
            case OPT_NO_MIPMAPS:
                opts->mipmaps = false;
                break;
            case OPT_NO_KEY_REPEAT:
                opts->forward_key_repeat = false;
                break;
            case OPT_CODEC_OPTIONS:
                opts->codec_options = optarg;
                break;
            case OPT_FORCE_ADB_FORWARD:
                opts->force_adb_forward = true;
                break;
            case OPT_DISABLE_SCREENSAVER:
                opts->disable_screensaver = true;
                break;
            case OPT_SHORTCUT_MOD:
                if (!parse_shortcut_mods(optarg, &opts->shortcut_mods)) {
                    return false;
                }
                break;
            case OPT_USE_SSH:
                opts->use_ssh = true;
                break;
            case OPT_AUTO_TURN_ON:
                opts->auto_turn_on = true;
                break;
            default:
                // getopt prints the error message on stderr
                return false;
        }
    }

    if (!opts->display && !opts->record_filename) {
        LOGE("-N/--no-display requires screen recording (-r/--record)");
        return false;
    }

    int index = optind;
    if (index < argc) {
        LOGE("Unexpected additional argument: %s", argv[index]);
        return false;
    }

    if (opts->record_format && !opts->record_filename) {
        LOGE("Record format specified without recording");
        return false;
    }

    if (opts->record_filename && !opts->record_format) {
        opts->record_format = guess_record_format(opts->record_filename);
        if (!opts->record_format) {
            LOGE("No format specified for \"%s\" (try with -F mkv)",
                 opts->record_filename);
            return false;
        }
    }

    if (!opts->control && opts->turn_screen_off) {
        LOGE("Could not request to turn screen off if control is disabled");
        return false;
    }

    if (!opts->control && opts->stay_awake) {
        LOGE("Could not request to stay awake if control is disabled");
        return false;
    }

    return true;
}<|MERGE_RESOLUTION|>--- conflicted
+++ resolved
@@ -654,13 +654,10 @@
 #define OPT_DISABLE_SCREENSAVER    1020
 #define OPT_SHORTCUT_MOD           1021
 #define OPT_NO_KEY_REPEAT          1022
-<<<<<<< HEAD
 #define OPT_AUTO_TURN_ON           1023
 #define OPT_USE_SSH                1024
 #define OPT_SSH_ENDPOINT           1025
-=======
 #define OPT_USE_ADB_KEYBOARD       1026
->>>>>>> 694cad34
 
 bool
 scrcpy_parse_args(struct scrcpy_cli_args *args, int argc, char *argv[]) {
