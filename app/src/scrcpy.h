--- conflicted
+++ resolved
@@ -80,11 +80,8 @@
     bool force_adb_forward;
     bool disable_screensaver;
     bool forward_key_repeat;
-<<<<<<< HEAD
     bool use_ssh;
-=======
     bool auto_turn_on;
->>>>>>> b42339ed
 };
 
 #define SCRCPY_OPTIONS_DEFAULT { \
@@ -129,12 +126,9 @@
     .force_adb_forward = false, \
     .disable_screensaver = false, \
     .forward_key_repeat = true, \
-<<<<<<< HEAD
     .use_ssh = false, \
     .ssh_endpoint = NULL, \
-=======
     .auto_turn_on = false, \
->>>>>>> b42339ed
 }
 
 bool
